--- conflicted
+++ resolved
@@ -60,17 +60,13 @@
             var restMethod = interfaceHttpMethods[methodName];
 
             return paramList => {
-<<<<<<< HEAD
                 // make sure we strip out any cancelation tokens
                 if (paramsContainsCancellationToken)
                 {
                     paramList = paramList.Where(o => o == null || o.GetType() != typeof(CancellationToken)).ToArray();
                 }
                 
-                var ret = new HttpRequestMessage() {
-=======
                 var ret = new HttpRequestMessage {
->>>>>>> 975812c4
                     Method = restMethod.HttpMethod,
                 };
 
@@ -136,7 +132,7 @@
                     // for anything that fell through to here, if this is not
                     // a multipart method, add the parameter to the query string
                     if (!restMethod.IsMultipart) {
-                        queryParamsToAdd[restMethod.QueryParameterMap[i]] = settings.UrlParameterFormatter.Format(paramList[i], restMethod.ParameterInfoMap[i]);
+                            queryParamsToAdd[restMethod.QueryParameterMap[i]] = settings.UrlParameterFormatter.Format(paramList[i], restMethod.ParameterInfoMap[i]);
                         continue;
                     }
 
