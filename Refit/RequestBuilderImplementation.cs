using System;
using System.Collections;
using System.Net.Http;
using System.Collections.Generic;
using System.Linq;
using System.Net.Http.Headers;
using System.Reflection;
using System.Threading.Tasks;
using System.Text.RegularExpressions;
using System.Text;
using Newtonsoft.Json;
using System.IO;
using HttpUtility = System.Web.HttpUtility;
using System.Threading;

namespace Refit
{
    public class RequestBuilderFactory : IRequestBuilderFactory
    {
        public IRequestBuilder Create(Type interfaceType, RefitSettings settings = null)
        {
            return new RequestBuilderImplementation(interfaceType, settings);
        }
    }

    public class RequestBuilderImplementation : IRequestBuilder
    {
        readonly Type targetType;
        readonly Dictionary<string, RestMethodInfo> interfaceHttpMethods;
        readonly RefitSettings settings;

        public RequestBuilderImplementation(Type targetInterface, RefitSettings refitSettings = null)
        {
            settings = refitSettings ?? new RefitSettings();
            if (targetInterface == null || !targetInterface.IsInterface()) {
                throw new ArgumentException("targetInterface must be an Interface");
            }

            targetType = targetInterface;
            interfaceHttpMethods = targetInterface.GetMethods()
                .SelectMany(x => {
                    var attrs = x.GetCustomAttributes(true);
                    var hasHttpMethod = attrs.OfType<HttpMethodAttribute>().Any();
                    if (!hasHttpMethod) return Enumerable.Empty<RestMethodInfo>();

                    return EnumerableEx.Return(new RestMethodInfo(targetInterface, x, settings));
                })
                .ToDictionary(k => k.Name, v => v);
        }

        public IEnumerable<string> InterfaceHttpMethods {
            get { return interfaceHttpMethods.Keys; }
        }

        public Func<object[], HttpRequestMessage> BuildRequestFactoryForMethod(string methodName, string basePath = "")
        {
            if (!interfaceHttpMethods.ContainsKey(methodName)) {
                throw new ArgumentException("Method must be defined and have an HTTP Method attribute");
            }
            var restMethod = interfaceHttpMethods[methodName];

            return paramList => {
                var ret = new HttpRequestMessage {
                    Method = restMethod.HttpMethod,
                };

                // set up multipart content
                MultipartFormDataContent multiPartContent = null;
                if (restMethod.IsMultipart) {
                    multiPartContent = new MultipartFormDataContent("----MyGreatBoundary");
                    ret.Content = multiPartContent;
                }

                string urlTarget = (basePath == "/" ? String.Empty : basePath) + restMethod.RelativePath;
                var queryParamsToAdd = new Dictionary<string, string>();
                var headersToAdd = new Dictionary<string, string>(restMethod.Headers);

                for(int i=0; i < paramList.Length; i++) {
                    // if part of REST resource URL, substitute it in
                    if (restMethod.ParameterMap.ContainsKey(i)) {
                        urlTarget = Regex.Replace(
                            urlTarget, 
                            "{" + restMethod.ParameterMap[i] + "}", 
                            settings.UrlParameterFormatter.Format(paramList[i], restMethod.ParameterInfoMap[i]), 
                            RegexOptions.IgnoreCase);
                        continue;
                    }

                    // if marked as body, add to content
                    if (restMethod.BodyParameterInfo != null && restMethod.BodyParameterInfo.Item2 == i) {
                        var streamParam = paramList[i] as Stream;
                        var stringParam = paramList[i] as string;
                        var httpContentParam = paramList[i] as HttpContent;

                        if (httpContentParam != null) {
                            ret.Content = httpContentParam;
                        } else if (streamParam != null) {
                            ret.Content = new StreamContent(streamParam);
                        } else if (stringParam != null) {
                            ret.Content = new StringContent(stringParam);
                        } else {
                            switch (restMethod.BodyParameterInfo.Item1) {
                            case BodySerializationMethod.UrlEncoded:
                                ret.Content = new FormUrlEncodedContent(new FormValueDictionary(paramList[i]));
                                break;
                            case BodySerializationMethod.Json:
                                ret.Content = new StringContent(JsonConvert.SerializeObject(paramList[i], settings.JsonSerializerSettings), Encoding.UTF8, "application/json");
                                break;
                            }
                        }

                        continue;
                    }

                    // if header, add to request headers
                    if (restMethod.HeaderParameterMap.ContainsKey(i)) {
                        headersToAdd[restMethod.HeaderParameterMap[i]] = paramList[i] != null 
                            ? paramList[i].ToString() 
                            : null;
                        continue;
                    }

                    // ignore nulls
                    if (paramList[i] == null) continue;

                    // for anything that fell through to here, if this is not
                    // a multipart method, add the parameter to the query string
                    if (!restMethod.IsMultipart) {
                        queryParamsToAdd[restMethod.QueryParameterMap[i]] = settings.UrlParameterFormatter.Format(paramList[i], restMethod.ParameterInfoMap[i]);
                        continue;
                    }

                    // we are in a multipart method, add the part to the content
                    // the parameter name should be either the attachment name or the parameter name (as fallback)
                    string itemName;
                    if (! restMethod.AttachmentNameMap.TryGetValue(i, out itemName)) itemName = restMethod.QueryParameterMap[i];
                    addMultipartItem(multiPartContent, itemName, paramList[i]);
                }

                // NB: We defer setting headers until the body has been
                // added so any custom content headers don't get left out.
                foreach (var header in headersToAdd) {
                    setHeader(ret, header.Key, header.Value);
                }

                // NB: The URI methods in .NET are dumb. Also, we do this 
                // UriBuilder business so that we preserve any hardcoded query 
                // parameters as well as add the parameterized ones.
                var uri = new UriBuilder(new Uri(new Uri("http://api"), urlTarget));
                var query = HttpUtility.ParseQueryString(uri.Query ?? "");
                foreach(var kvp in queryParamsToAdd) {
                    query.Add(kvp.Key, kvp.Value);
                }

                if (query.HasKeys()) {
                    var pairs = query.Keys.Cast<string>().Select(x => HttpUtility.UrlEncode(x) + "=" + HttpUtility.UrlEncode(query[x]));
                    uri.Query = String.Join("&", pairs);
                } else {
                    uri.Query = null;
                }

                ret.RequestUri = new Uri(uri.Uri.GetComponents(UriComponents.PathAndQuery, UriFormat.UriEscaped), UriKind.Relative);
                return ret;
            };
        }

        static void setHeader(HttpRequestMessage request, string name, string value) 
        {
            // Clear any existing version of this header that might be set, because
            // we want to allow removal/redefinition of headers. 
            // We also don't want to double up content headers which may have been
            // set for us automatically.

            // NB: We have to enumerate the header names to check existence because 
            // Contains throws if it's the wrong header type for the collection.
            if (request.Headers.Any(x => x.Key == name)) {
                request.Headers.Remove(name);
            }
            if (request.Content != null && request.Content.Headers.Any(x => x.Key == name)) {
                request.Content.Headers.Remove(name);
            }

            if (value == null) return;

            var added = request.Headers.TryAddWithoutValidation(name, value);

            // Don't even bother trying to add the header as a content header
            // if we just added it to the other collection.
            if (!added && request.Content != null) {
                request.Content.Headers.TryAddWithoutValidation(name, value);
            }
        }

        void addMultipartItem(MultipartFormDataContent multiPartContent, string itemName, object itemValue)
        {
            var streamValue = itemValue as Stream;
            var stringValue = itemValue as String;
            var byteArrayValue = itemValue as byte[];

            if (streamValue != null) {
                var streamContent = new StreamContent(streamValue);
                streamContent.Headers.ContentDisposition = new ContentDispositionHeaderValue("attachment") {
                    FileName = itemName
                };
                multiPartContent.Add(streamContent);
                return;
            }
             
            if (stringValue != null) {
                multiPartContent.Add(new StringContent(stringValue), itemName);
                return;
            }

#if !NETFX_CORE
            var fileInfoValue = itemValue as FileInfo;
            if (fileInfoValue != null) {
                var fileContent = new StreamContent(fileInfoValue.OpenRead());
                fileContent.Headers.ContentDisposition = new ContentDispositionHeaderValue("attachment") {
                    FileName = fileInfoValue.Name
                };
                multiPartContent.Add(fileContent);
                return;
            }
#endif

            if (byteArrayValue != null) {
                var fileContent = new ByteArrayContent(byteArrayValue);
                fileContent.Headers.ContentDisposition = new ContentDispositionHeaderValue("attachment") {
                    FileName = itemName
                };
                multiPartContent.Add(fileContent);
                return;
            }

            throw new ArgumentException(string.Format("Unexpected parameter type in a Multipart request. Parameter {0} is of type {1}, whereas allowed types are String, Stream, FileInfo, and Byte array", itemName, itemValue.GetType().Name), "itemValue");
        }

        public Func<HttpClient, object[], object> BuildRestResultFuncForMethod(string methodName)
        {
            if (!interfaceHttpMethods.ContainsKey(methodName)) {
                throw new ArgumentException("Method must be defined and have an HTTP Method attribute");
            }

            var restMethod = interfaceHttpMethods[methodName];

            if (restMethod.ReturnType == typeof(Task)) {
                return buildVoidTaskFuncForMethod(restMethod);
            } else if (restMethod.ReturnType.GetGenericTypeDefinition() == typeof(Task<>)) {
                // NB: This jacked up reflection code is here because it's
                // difficult to upcast Task<object> to an arbitrary T, especially
                // if you need to AOT everything, so we need to reflectively 
                // invoke buildTaskFuncForMethod.
                var taskFuncMi = GetType().GetMethod("buildTaskFuncForMethod", BindingFlags.NonPublic | BindingFlags.Instance);
                var taskFunc = (MulticastDelegate)taskFuncMi.MakeGenericMethod(restMethod.SerializedReturnType)
                    .Invoke(this, new[] { restMethod });

                return (client, args) => {
                    return taskFunc.DynamicInvoke(new object[] { client, args } );
                };
            } else {
                // Same deal
                var rxFuncMi = GetType().GetMethod("buildRxFuncForMethod", BindingFlags.NonPublic | BindingFlags.Instance);
                var rxFunc = (MulticastDelegate)rxFuncMi.MakeGenericMethod(restMethod.SerializedReturnType)
                    .Invoke(this, new[] { restMethod });

                return (client, args) => {
                    return rxFunc.DynamicInvoke(new object[] { client, args });
                };
            }
        }

        Func<HttpClient, object[], Task> buildVoidTaskFuncForMethod(RestMethodInfo restMethod)
        {                      
            return async (client, paramList) => {
                var factory = BuildRequestFactoryForMethod(restMethod.Name, client.BaseAddress.AbsolutePath);
                var rq = factory(paramList);
                var resp = await client.SendAsync(rq);

                if (!resp.IsSuccessStatusCode) {
                    throw await ApiException.Create(resp, settings);
                }
            };
        }

        Func<HttpClient, object[], Task<T>> buildTaskFuncForMethod<T>(RestMethodInfo restMethod)
        {
            var ret = buildCancellableTaskFuncForMethod<T>(restMethod);
            return (client, paramList) => ret(client, CancellationToken.None, paramList);
        }

        Func<HttpClient, CancellationToken, object[], Task<T>> buildCancellableTaskFuncForMethod<T>(RestMethodInfo restMethod)
        {
            return async (client, ct, paramList) => {
                var factory = BuildRequestFactoryForMethod(restMethod.Name, client.BaseAddress.AbsolutePath);
                var rq = factory(paramList);

                var resp = await client.SendAsync(rq, HttpCompletionOption.ResponseHeadersRead, ct);

                if (restMethod.SerializedReturnType == typeof(HttpResponseMessage)) {
                    // NB: This double-casting manual-boxing hate crime is the only way to make 
                    // this work without a 'class' generic constraint. It could blow up at runtime 
                    // and would be A Bad Idea if we hadn't already vetted the return type.
                    return (T)(object)resp; 
                }

                if (!resp.IsSuccessStatusCode) {
                    throw await ApiException.Create(resp, restMethod.RefitSettings);
                }

                if (restMethod.SerializedReturnType == typeof(HttpContent)) {
                    return (T)(object)resp.Content;
                }

                var ms = new MemoryStream();
                var fromStream = await resp.Content.ReadAsStreamAsync();
                await fromStream.CopyToAsync(ms, 4096, ct);

                var bytes = ms.ToArray();
                var content = Encoding.UTF8.GetString(bytes, 0, bytes.Length);
                if (restMethod.SerializedReturnType == typeof(string)) {
                    return (T)(object)content; 
                }

                return JsonConvert.DeserializeObject<T>(content, settings.JsonSerializerSettings);
            };
        }

        Func<HttpClient, object[], IObservable<T>> buildRxFuncForMethod<T>(RestMethodInfo restMethod)
        {
            var taskFunc = buildCancellableTaskFuncForMethod<T>(restMethod);

            return (client, paramList) => 
                new TaskToObservable<T>(ct => taskFunc(client, ct, paramList));
        }

        class TaskToObservable<T> : IObservable<T>
        {
            Func<CancellationToken, Task<T>> taskFactory;

            public TaskToObservable(Func<CancellationToken, Task<T>> taskFactory) 
            {
                this.taskFactory = taskFactory;
            }

            public IDisposable Subscribe(IObserver<T> observer)
            {
                var cts = new CancellationTokenSource();
                taskFactory(cts.Token).ContinueWith(t => {
                    if (cts.IsCancellationRequested) return;

                    if (t.Exception != null) {
                        observer.OnError(t.Exception.InnerExceptions.First());
                        return;
                    }

                    try {
                        observer.OnNext(t.Result);
                    } catch (Exception ex) {
                        observer.OnError(ex);
                    }
                        
                    observer.OnCompleted();
                });

                return new AnonymousDisposable(cts.Cancel);
            }
        }
    }

    sealed class AnonymousDisposable : IDisposable
    {
        readonly Action block;

        public AnonymousDisposable(Action block)
        {
            this.block = block;
        }

        public void Dispose()
        {
            block();
        }
    }

    public class RestMethodInfo
    {
        public string Name { get; set; }
        public Type Type { get; set; }
        public MethodInfo MethodInfo { get; set; }
        public HttpMethod HttpMethod { get; set; }
        public string RelativePath { get; set; }
        public bool IsMultipart { get; private set; }
        public Dictionary<int, string> ParameterMap { get; set; }
        public Dictionary<string, string> Headers { get; set; }
        public Dictionary<int, string> HeaderParameterMap { get; set; }
        public Tuple<BodySerializationMethod, int> BodyParameterInfo { get; set; }
        public Dictionary<int, string> QueryParameterMap { get; set; }
        public Dictionary<int, string> AttachmentNameMap { get; set; }
        public Dictionary<int, ParameterInfo> ParameterInfoMap { get; set; }
        public Type ReturnType { get; set; }
        public Type SerializedReturnType { get; set; }
        public RefitSettings RefitSettings { get; set; }

        static readonly Regex parameterRegex = new Regex(@"{(.*?)}");
        static readonly HttpMethod patchMethod = new HttpMethod("PATCH");

        public RestMethodInfo(Type targetInterface, MethodInfo methodInfo, RefitSettings refitSettings = null)
        {
            RefitSettings = refitSettings ?? new RefitSettings();
            Type = targetInterface;
            Name = methodInfo.Name;
            MethodInfo = methodInfo;

            var hma = methodInfo.GetCustomAttributes(true)
                .OfType<HttpMethodAttribute>()
                .First();

            HttpMethod = hma.Method;
            RelativePath = hma.Path;

            IsMultipart = methodInfo.GetCustomAttributes(true)
                .OfType<MultipartAttribute>()
                .Any();

            verifyUrlPathIsSane(RelativePath);
            determineReturnTypeInfo(methodInfo);

            var parameterList = methodInfo.GetParameters().ToList();
            ParameterInfoMap = parameterList
                .Select((parameter, index) => new { index, parameter })
                .ToDictionary(x => x.index, x => x.parameter);
            ParameterMap = buildParameterMap(RelativePath, parameterList);
<<<<<<< HEAD
            BodyParameterInfo = findBodyParameter(parameterList, hma.Method);
=======
            BodyParameterInfo = findBodyParameter(parameterList, IsMultipart);
>>>>>>> 975812c4

            Headers = parseHeaders(methodInfo);
            HeaderParameterMap = buildHeaderParameterMap(parameterList);

            // get names for multipart attachments
            AttachmentNameMap = new Dictionary<int, string>();
            if (IsMultipart) {
                for (int i = 0; i < parameterList.Count; i++) {
                    if (ParameterMap.ContainsKey(i) || HeaderParameterMap.ContainsKey(i)) {
                        continue;
                    }

                    var attachmentName = getAttachmentNameForParameter(parameterList[i]);
                    if (attachmentName == null) continue;

                    AttachmentNameMap[i] = attachmentName;
                }
            }

            QueryParameterMap = new Dictionary<int, string>();
            for (int i=0; i < parameterList.Count; i++) {
                if (ParameterMap.ContainsKey(i) || HeaderParameterMap.ContainsKey(i) || (BodyParameterInfo != null && BodyParameterInfo.Item2 == i) || AttachmentNameMap.ContainsKey(i)) {
                    continue;
                }

                QueryParameterMap[i] = getUrlNameForParameter(parameterList[i]);
            }
        }

        void verifyUrlPathIsSane(string relativePath) 
        {
            if (relativePath == "")
                return;

            if (!relativePath.StartsWith("/")) {
                goto bogusPath;
            }

            var parts = relativePath.Split('/');
            if (parts.Length == 0) {
                goto bogusPath;
            }

            return;

        bogusPath:
            throw new ArgumentException("URL path must be of the form '/foo/bar/baz'");
        }

        Dictionary<int, string> buildParameterMap(string relativePath, List<ParameterInfo> parameterInfo)
        {
            var ret = new Dictionary<int, string>();

            var parameterizedParts = relativePath.Split('/', '?')
                .SelectMany(x => parameterRegex.Matches(x).Cast<Match>())
                .ToList();

            if (parameterizedParts.Count == 0) {
                return ret;
            }

            var paramValidationDict = parameterInfo.ToDictionary(k => getUrlNameForParameter(k).ToLowerInvariant(), v => v);

            foreach (var match in parameterizedParts) {
                var name = match.Groups[1].Value.ToLowerInvariant();
                if (!paramValidationDict.ContainsKey(name)) {
                    throw new ArgumentException(String.Format("URL has parameter {0}, but no method parameter matches", name));
                }

                ret.Add(parameterInfo.IndexOf(paramValidationDict[name]), name);
            }

            return ret;
        }

        string getUrlNameForParameter(ParameterInfo paramInfo)
        {
            var aliasAttr = paramInfo.GetCustomAttributes(true)
                .OfType<AliasAsAttribute>()
                .FirstOrDefault();
            return aliasAttr != null ? aliasAttr.Name : paramInfo.Name;
        }

<<<<<<< HEAD
        Tuple<BodySerializationMethod, int> findBodyParameter(List<ParameterInfo> parameterList, HttpMethod method)
=======
        string getAttachmentNameForParameter(ParameterInfo paramInfo)
        {
            var nameAttr = paramInfo.GetCustomAttributes(true)
                .OfType<AttachmentNameAttribute>()
                .FirstOrDefault();
            return nameAttr != null ? nameAttr.Name : null;
        }

        Tuple<BodySerializationMethod, int> findBodyParameter(List<ParameterInfo> parameterList, bool isMultipart)
>>>>>>> 975812c4
        {

            // The body parameter is found using the following logic / order of precedence:
            // 1) [Body] attribute
            // 2) POST/PUT/PATCH: Reference type other than string
            // 3) If there are two reference types other than string, without the body attribute, throw

            var bodyParams = parameterList
                .Select(x => new { Parameter = x, BodyAttribute = x.GetCustomAttributes(true).OfType<BodyAttribute>().FirstOrDefault() })
                .Where(x => x.BodyAttribute != null)
                .ToList();

            if (isMultipart && bodyParams.Count > 0) {
                throw new ArgumentException("Multipart requests may not contain a Body parameter");
            }

            if (bodyParams.Count > 1) {
                throw new ArgumentException("Only one parameter can be a Body parameter");
            }

            // #1, body attribute wins
            if (bodyParams.Count == 1)
            {
                var ret = bodyParams[0];
                return Tuple.Create(ret.BodyAttribute.SerializationMethod, parameterList.IndexOf(ret.Parameter));
            }

            // No body attribute found, check rule #2
         
            // see if we're a post/put/patch
            if (method.Equals(HttpMethod.Post) || method.Equals(HttpMethod.Put) || method.Equals(patchMethod))
            {

                var refParams = parameterList.Where(pi => !pi.ParameterType.GetTypeInfo().IsValueType && pi.ParameterType != typeof(string)).ToList();
                
                // Check for rule #3
                if (refParams.Count > 1)
                {
                    throw new ArgumentException("Multiple complex types found. Specify one parameter as the body using BodyAttribute");
                }
                else if (refParams.Count == 1)
                {
                    return Tuple.Create(BodySerializationMethod.Json, parameterList.IndexOf(refParams[0]));
                }
            }

            return null;
        }

        Dictionary<string, string> parseHeaders(MethodInfo methodInfo) 
        {
            var ret = new Dictionary<string, string>();

            var declaringTypeAttributes = methodInfo.DeclaringType != null
                ? methodInfo.DeclaringType.GetCustomAttributes(true)
                : new Attribute[0];

            // Headers set on the declaring type have to come first, 
            // so headers set on the method can replace them. Switching
            // the order here will break stuff.
            var headers = declaringTypeAttributes.Concat(methodInfo.GetCustomAttributes(true))
                .OfType<HeadersAttribute>()
                .SelectMany(ha => ha.Headers);

            foreach (var header in headers) {
                if (string.IsNullOrWhiteSpace(header)) continue;

            // NB: Silverlight doesn't have an overload for String.Split()
            // with a count parameter, but header values can contain
            // ':' so we have to re-join all but the first part to get the
            // value.
                var parts = header.Split(':');
                ret[parts[0].Trim()] = parts.Length > 1 ? 
                    String.Join(":", parts.Skip(1)).Trim() : null;
            }

            return ret;
        }

        Dictionary<int, string> buildHeaderParameterMap(List<ParameterInfo> parameterList) 
        {
            var ret = new Dictionary<int, string>();

            for (int i = 0; i < parameterList.Count; i++) {
                var header = parameterList[i].GetCustomAttributes(true)
                    .OfType<HeaderAttribute>()
                    .Select(ha => ha.Header)
                    .FirstOrDefault();

                if (!string.IsNullOrWhiteSpace(header)) {
                    ret[i] = header.Trim();
                }
            }

            return ret;
        }

        void determineReturnTypeInfo(MethodInfo methodInfo)
        {
            if (methodInfo.ReturnType.IsGenericType() == false) {
                if (methodInfo.ReturnType != typeof (Task)) {
                    goto bogusMethod;
                }

                ReturnType = methodInfo.ReturnType;
                SerializedReturnType = typeof(void);
                return;
            }

            var genericType = methodInfo.ReturnType.GetGenericTypeDefinition();
            if (genericType != typeof(Task<>) && genericType != typeof(IObservable<>)) {
                goto bogusMethod;
            }

            ReturnType = methodInfo.ReturnType;
            SerializedReturnType = methodInfo.ReturnType.GetGenericArguments()[0];
            return;

        bogusMethod:
            throw new ArgumentException("All REST Methods must return either Task<T> or IObservable<T>");
        }
    }

    class FormValueDictionary : Dictionary<string, string>
    {
        static readonly Dictionary<Type, PropertyInfo[]> propertyCache
            = new Dictionary<Type, PropertyInfo[]>();

        public FormValueDictionary(object source) 
        {
            if (source == null) return;
            var dictionary = source as IDictionary;

            if (dictionary != null) {
                foreach (var key in dictionary.Keys) {
                    Add(key.ToString(), string.Format("{0}", dictionary[key]));
                }
                
                return;
            }

            var type = source.GetType();

            lock (propertyCache) {
                if (!propertyCache.ContainsKey(type)) {
                    propertyCache[type] = getProperties(type);
                }

                foreach (var property in propertyCache[type]) {
                    Add(getFieldNameForProperty(property), string.Format("{0}", property.GetValue(source, null)));
                }
            }
        }

        PropertyInfo[] getProperties(Type type) 
        {
            return type.GetProperties()
                .Where(p => p.CanRead)
                .ToArray();
        }

        string getFieldNameForProperty(PropertyInfo propertyInfo)
        {
            var aliasAttr = propertyInfo.GetCustomAttributes(true)
                .OfType<AliasAsAttribute>()
                .FirstOrDefault();
            return aliasAttr != null ? aliasAttr.Name : propertyInfo.Name;
        }
    }

    class AuthenticatedHttpClientHandler : DelegatingHandler
    {
        readonly Func<Task<string>> getToken;

        public AuthenticatedHttpClientHandler(Func<Task<string>> getToken, HttpMessageHandler innerHandler = null) 
            : base(innerHandler ?? new HttpClientHandler())
        {
            if (getToken == null) throw new ArgumentNullException("getToken");
            this.getToken = getToken;
        }

        protected override async Task<HttpResponseMessage> SendAsync(HttpRequestMessage request, CancellationToken cancellationToken)
        {
            // See if the request has an authorize header
            var auth = request.Headers.Authorization;
            if (auth != null) {
                var token = await getToken().ConfigureAwait(false);
                request.Headers.Authorization = new AuthenticationHeaderValue(auth.Scheme, token);
            }

            return await base.SendAsync(request, cancellationToken).ConfigureAwait(false);
        }
    }
}<|MERGE_RESOLUTION|>--- conflicted
+++ resolved
@@ -126,7 +126,7 @@
                     // for anything that fell through to here, if this is not
                     // a multipart method, add the parameter to the query string
                     if (!restMethod.IsMultipart) {
-                        queryParamsToAdd[restMethod.QueryParameterMap[i]] = settings.UrlParameterFormatter.Format(paramList[i], restMethod.ParameterInfoMap[i]);
+                            queryParamsToAdd[restMethod.QueryParameterMap[i]] = settings.UrlParameterFormatter.Format(paramList[i], restMethod.ParameterInfoMap[i]);
                         continue;
                     }
 
@@ -430,11 +430,7 @@
                 .Select((parameter, index) => new { index, parameter })
                 .ToDictionary(x => x.index, x => x.parameter);
             ParameterMap = buildParameterMap(RelativePath, parameterList);
-<<<<<<< HEAD
-            BodyParameterInfo = findBodyParameter(parameterList, hma.Method);
-=======
-            BodyParameterInfo = findBodyParameter(parameterList, IsMultipart);
->>>>>>> 975812c4
+            BodyParameterInfo = findBodyParameter(parameterList, IsMultipart, hma.Method);
 
             Headers = parseHeaders(methodInfo);
             HeaderParameterMap = buildHeaderParameterMap(parameterList);
@@ -518,9 +514,6 @@
             return aliasAttr != null ? aliasAttr.Name : paramInfo.Name;
         }
 
-<<<<<<< HEAD
-        Tuple<BodySerializationMethod, int> findBodyParameter(List<ParameterInfo> parameterList, HttpMethod method)
-=======
         string getAttachmentNameForParameter(ParameterInfo paramInfo)
         {
             var nameAttr = paramInfo.GetCustomAttributes(true)
@@ -529,8 +522,7 @@
             return nameAttr != null ? nameAttr.Name : null;
         }
 
-        Tuple<BodySerializationMethod, int> findBodyParameter(List<ParameterInfo> parameterList, bool isMultipart)
->>>>>>> 975812c4
+        Tuple<BodySerializationMethod, int> findBodyParameter(List<ParameterInfo> parameterList, bool isMultipart, HttpMethod method)
         {
 
             // The body parameter is found using the following logic / order of precedence:
